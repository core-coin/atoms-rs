--- conflicted
+++ resolved
@@ -31,15 +31,11 @@
 pub fn http_provider(url: &str) -> ReqwestProvider<Ethereum> {
     let url = url.parse().unwrap();
     let http = Http::<Client>::new(url);
-<<<<<<< HEAD
-    HttpProvider::new(RpcClient::new(http, true))
+    ReqwestProvider::new(RpcClient::new(http, true))
 }
 
 #[allow(unused, unreachable_pub)]
 pub fn spawn_anvil_fork(rpc_url: &str) -> (HttpProvider<Ethereum>, AnvilInstance) {
     let anvil = Anvil::new().fork(rpc_url).try_spawn().expect("could not spawn forked anvil");
     (anvil_http_provider(&anvil), anvil)
-=======
-    ReqwestProvider::new(RpcClient::new(http, true))
->>>>>>> 27d5ba9b
 }