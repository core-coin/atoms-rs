use crate::{
    fillers::{FillerControlFlow, TxFiller},
    provider::SendableTx,
    Provider,
};
use alloy_network::{Network, TransactionBuilder};
use alloy_primitives::IcanAddress;
use alloy_transport::{Transport, TransportResult};
use dashmap::DashMap;
use std::sync::Arc;
use tokio::sync::Mutex;

/// A [`TxFiller`] that fills nonces on transactions.
///
/// The filler will fetch the transaction count for any new account it sees,
/// store it locally and increment the locally stored nonce as transactions are
/// sent via [`Provider::send_transaction`].
///
/// # Note
///
/// - If the transaction request does not have a sender set, this layer will
///  not fill nonces.
/// - Using two providers with their own nonce layer can potentially fill
///  invalid nonces if transactions are sent from the same address, as the next
///  nonce to be used is cached internally in the layer.
///
/// # Example
///
/// ```
/// # use alloy_network::{NetworkSigner, EthereumSigner, Ethereum};
/// # use alloy_rpc_types::TransactionRequest;
/// # use alloy_provider::{ProviderBuilder, RootProvider, Provider};
/// # async fn test<S: NetworkSigner<Ethereum> + Clone>(url: url::Url, signer: S) -> Result<(), Box<dyn std::error::Error>> {
/// let provider = ProviderBuilder::new()
///     .with_nonce_management()
///     .signer(signer)
///     .on_http(url);
///
/// provider.send_transaction(TransactionRequest::default()).await;
/// # Ok(())
/// # }
/// ```
#[derive(Clone, Debug, Default)]
pub struct NonceFiller {
    nonces: DashMap<IcanAddress, Arc<Mutex<Option<u64>>>>,
}

impl<N: Network> TxFiller<N> for NonceFiller {
    type Fillable = u64;

    fn status(&self, tx: &<N as Network>::TransactionRequest) -> FillerControlFlow {
        if tx.nonce().is_some() {
            return FillerControlFlow::Finished;
        }
        if tx.from().is_none() {
            return FillerControlFlow::missing("NonceManager", vec!["from"]);
        }
        FillerControlFlow::Ready
    }

    async fn prepare<P, T>(
        &self,
        provider: &P,
        tx: &N::TransactionRequest,
    ) -> TransportResult<Self::Fillable>
    where
        P: Provider<T, N>,
        T: Transport + Clone,
    {
        let from = tx.from().expect("checked by 'ready()'");
        self.get_next_nonce(provider, from).await
    }

    async fn fill(
        &self,
        nonce: Self::Fillable,
        mut tx: SendableTx<N>,
    ) -> TransportResult<SendableTx<N>> {
        if let Some(builder) = tx.as_mut_builder() {
            builder.set_nonce(nonce);
        }
        Ok(tx)
    }
}

impl NonceFiller {
    /// Get the next nonce for the given account.
    async fn get_next_nonce<P, T, N>(&self, provider: &P, from: IcanAddress) -> TransportResult<u64>
    where
        P: Provider<T, N>,
        N: Network,
        T: Transport + Clone,
    {
        // locks dashmap internally for a short duration to clone the `Arc`
        let mutex = Arc::clone(self.nonces.entry(from).or_default().value());

        // locks the value (does not lock dashmap)
        let mut nonce = mutex.lock().await;
        match *nonce {
            Some(ref mut nonce) => {
                *nonce += 1;
                Ok(*nonce)
            }
            None => {
                // initialize the nonce if we haven't seen this account before
                let initial_nonce =
                    provider.get_transaction_count(from, Default::default()).await?;
                *nonce = Some(initial_nonce);
                Ok(initial_nonce)
            }
        }
    }
}

#[cfg(test)]
mod tests {
    use super::*;
    use crate::{ProviderBuilder, WalletProvider};
    use alloy_primitives::{cAddress, U256};
    use alloy_rpc_types::TransactionRequest;

    #[tokio::test]
    async fn no_nonce_if_sender_unset() {
        let provider = ProviderBuilder::new().with_nonce_management().on_anvil();

        let tx = TransactionRequest {
            value: Some(U256::from(100)),
<<<<<<< HEAD
            to: Some(cAddress!("d8dA6BF26964aF9D7eEd9e03E53415D37aA96045").into()),
            gas_price: Some(20e9 as u128),
=======
            to: Some(address!("d8dA6BF26964aF9D7eEd9e03E53415D37aA96045").into()),
            energy_price: Some(20e9 as u128),
>>>>>>> ed85055d
            gas: Some(21000),
            ..Default::default()
        };

        // errors because signer layer expects nonce to be set, which it is not
        assert!(provider.send_transaction(tx).await.is_err());
    }

    #[tokio::test]
    async fn increments_nonce() {
        let provider = ProviderBuilder::new().with_nonce_management().on_anvil_with_signer();

        let from = provider.default_signer_address();
        let tx = TransactionRequest {
            from: Some(from),
            value: Some(U256::from(100)),
<<<<<<< HEAD
            to: Some(cAddress!("d8dA6BF26964aF9D7eEd9e03E53415D37aA96045").into()),
            gas_price: Some(20e9 as u128),
=======
            to: Some(address!("d8dA6BF26964aF9D7eEd9e03E53415D37aA96045").into()),
            energy_price: Some(20e9 as u128),
>>>>>>> ed85055d
            gas: Some(21000),
            ..Default::default()
        };

        let pending = provider.send_transaction(tx.clone()).await.unwrap();
        let tx_hash = pending.watch().await.unwrap();
        let mined_tx = provider
            .get_transaction_by_hash(tx_hash)
            .await
            .expect("failed to fetch tx")
            .expect("tx not included");
        assert_eq!(mined_tx.nonce, 0);

        let pending = provider.send_transaction(tx).await.unwrap();
        let tx_hash = pending.watch().await.unwrap();
        let mined_tx = provider
            .get_transaction_by_hash(tx_hash)
            .await
            .expect("fail to fetch tx")
            .expect("tx didn't finalize");
        assert_eq!(mined_tx.nonce, 1);
    }
}<|MERGE_RESOLUTION|>--- conflicted
+++ resolved
@@ -125,13 +125,8 @@
 
         let tx = TransactionRequest {
             value: Some(U256::from(100)),
-<<<<<<< HEAD
             to: Some(cAddress!("d8dA6BF26964aF9D7eEd9e03E53415D37aA96045").into()),
-            gas_price: Some(20e9 as u128),
-=======
-            to: Some(address!("d8dA6BF26964aF9D7eEd9e03E53415D37aA96045").into()),
             energy_price: Some(20e9 as u128),
->>>>>>> ed85055d
             gas: Some(21000),
             ..Default::default()
         };
@@ -148,14 +143,9 @@
         let tx = TransactionRequest {
             from: Some(from),
             value: Some(U256::from(100)),
-<<<<<<< HEAD
             to: Some(cAddress!("d8dA6BF26964aF9D7eEd9e03E53415D37aA96045").into()),
-            gas_price: Some(20e9 as u128),
-=======
-            to: Some(address!("d8dA6BF26964aF9D7eEd9e03E53415D37aA96045").into()),
             energy_price: Some(20e9 as u128),
->>>>>>> ed85055d
-            gas: Some(21000),
+            energy: Some(21000),
             ..Default::default()
         };
 
