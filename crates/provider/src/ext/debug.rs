//! This module extends the Ethereum JSON-RPC provider with the Debug namespace's RPC methods.
use crate::Provider;
use alloy_network::Network;
use alloy_primitives::{TxHash, B256};
use alloy_rpc_types::{BlockNumberOrTag, TransactionRequest};
use alloy_rpc_types_trace::gocore::{
    GocoreDebugTracingCallOptions, GocoreDebugTracingOptions, GocoreTrace, TraceResult,
};
use alloy_transport::{Transport, TransportResult};

/// Debug namespace rpc interface that gives access to several non-standard RPC methods.
#[cfg_attr(target_arch = "wasm32", async_trait::async_trait(?Send))]
#[cfg_attr(not(target_arch = "wasm32"), async_trait::async_trait)]
pub trait DebugApi<N, T>: Send + Sync {
    /// Reruns the transaction specified by the hash and returns the trace.
    ///
    /// It will replay any prior transactions to achieve the same state the transaction was executed
    /// in.
    ///
    /// [GocoreDebugTracingOptions] can be used to specify the trace options.
    ///
    /// # Note
    ///
    /// Not all nodes support this call.
    async fn debug_trace_transaction(
        &self,
        hash: TxHash,
        trace_options: GocoreDebugTracingOptions,
    ) -> TransportResult<GocoreTrace>;

    /// Return a full stack trace of all invoked opcodes of all transaction that were included in
    /// this block.
    ///
    /// The parent of the block must be present or it will fail.
    ///
    /// [GocoreDebugTracingOptions] can be used to specify the trace options.
    ///
    /// # Note
    ///
    /// Not all nodes support this call.
    async fn debug_trace_block_by_hash(
        &self,
        block: B256,
        trace_options: GocoreDebugTracingOptions,
    ) -> TransportResult<Vec<TraceResult>>;

    /// Same as `debug_trace_block_by_hash` but block is specified by number.
    ///
    /// [GocoreDebugTracingOptions] can be used to specify the trace options.
    ///
    /// # Note
    ///
    /// Not all nodes support this call.
    async fn debug_trace_block_by_number(
        &self,
        block: BlockNumberOrTag,
        trace_options: GocoreDebugTracingOptions,
    ) -> TransportResult<Vec<TraceResult>>;

    /// Executes the given transaction without publishing it like `eth_call` and returns the trace
    /// of the execution.
    ///
    /// The transaction will be executed in the context of the given block number or tag.
    /// The state its run on is the state of the previous block.
    ///
    /// [GocoreDebugTracingOptions] can be used to specify the trace options.
    ///
    /// # Note
    ///
    ///
    /// Not all nodes support this call.
    async fn debug_trace_call(
        &self,
        tx: TransactionRequest,
        block: BlockNumberOrTag,
        trace_options: GocoreDebugTracingCallOptions,
    ) -> TransportResult<GocoreTrace>;

    /// Same as `debug_trace_call` but it used to run and trace multiple transactions at once.
    ///
    /// [GocoreDebugTracingOptions] can be used to specify the trace options.
    ///
    /// # Note
    ///
    /// Not all nodes support this call.
    async fn debug_trace_call_many(
        &self,
        txs: Vec<TransactionRequest>,
        block: BlockNumberOrTag,
        trace_options: GocoreDebugTracingCallOptions,
    ) -> TransportResult<Vec<GocoreTrace>>;
}

#[cfg_attr(target_arch = "wasm32", async_trait::async_trait(?Send))]
#[cfg_attr(not(target_arch = "wasm32"), async_trait::async_trait)]
impl<N, T, P> DebugApi<N, T> for P
where
    N: Network,
    T: Transport + Clone,
    P: Provider<T, N>,
{
    async fn debug_trace_transaction(
        &self,
        hash: TxHash,
        trace_options: GocoreDebugTracingOptions,
    ) -> TransportResult<GocoreTrace> {
        self.client().request("debug_traceTransaction", (hash, trace_options)).await
    }

    async fn debug_trace_block_by_hash(
        &self,
        block: B256,
        trace_options: GocoreDebugTracingOptions,
    ) -> TransportResult<Vec<TraceResult>> {
        self.client().request("debug_traceBlockByHash", (block, trace_options)).await
    }

    async fn debug_trace_block_by_number(
        &self,
        block: BlockNumberOrTag,
        trace_options: GocoreDebugTracingOptions,
    ) -> TransportResult<Vec<TraceResult>> {
        self.client().request("debug_traceBlockByNumber", (block, trace_options)).await
    }

    async fn debug_trace_call(
        &self,
        tx: TransactionRequest,
        block: BlockNumberOrTag,
        trace_options: GocoreDebugTracingCallOptions,
    ) -> TransportResult<GocoreTrace> {
        self.client().request("debug_traceCall", (tx, block, trace_options)).await
    }

    async fn debug_trace_call_many(
        &self,
        txs: Vec<TransactionRequest>,
        block: BlockNumberOrTag,
        trace_options: GocoreDebugTracingCallOptions,
    ) -> TransportResult<Vec<GocoreTrace>> {
        self.client().request("debug_traceCallMany", (txs, block, trace_options)).await
    }
}

#[cfg(test)]
mod test {
    use crate::{ProviderBuilder, WalletProvider};

    use super::*;
    use alloy_network::TransactionBuilder;
    use alloy_primitives::{cAddress, U256};

    fn init_tracing() {
        let _ = tracing_subscriber::fmt::try_init();
    }

    #[tokio::test]
    async fn test_debug_trace_transaction() {
        init_tracing();
        let provider = ProviderBuilder::new().with_recommended_fillers().on_anvil_with_signer();
        let from = provider.default_signer_address();

        let energy_price = provider.get_energy_price().await.unwrap();
        let tx = TransactionRequest::default()
            .from(from)
            .to(cAddress!("0000deadbeef00000000deadbeef00000000deadbeef"))
            .value(U256::from(100))
            .max_fee_per_gas(energy_price + 1)
            .max_priority_fee_per_gas(energy_price + 1);
        let pending = provider.send_transaction(tx).await.unwrap();
        let receipt = pending.get_receipt().await.unwrap();

        let hash = receipt.transaction_hash;
        let trace_options = GocoreDebugTracingOptions::default();

        let trace = provider.debug_trace_transaction(hash, trace_options).await.unwrap();

        if let GocoreTrace::Default(trace) = trace {
            assert_eq!(trace.energy, 21000)
        }
    }

    #[tokio::test]
    async fn test_debug_trace_call() {
        init_tracing();
        let provider = ProviderBuilder::new().on_anvil_with_signer();
        let from = provider.default_signer_address();
        let energy_price = provider.get_energy_price().await.unwrap();
        let tx = TransactionRequest::default()
            .from(from)
            .with_input("0xdeadbeef")
            .max_fee_per_gas(energy_price + 1)
            .max_priority_fee_per_gas(energy_price + 1);

        let trace = provider
<<<<<<< HEAD
            .debug_trace_call(tx, BlockNumberOrTag::Latest, GocoreDebugTracingCallOptions::default())
=======
            .debug_trace_call(
                tx,
                BlockNumberOrTag::Latest,
                GocoreDebugTracingCallOptions::default(),
            )
>>>>>>> 8ca6bcd7
            .await
            .unwrap();

        if let GocoreTrace::Default(trace) = trace {
            assert!(!trace.struct_logs.is_empty());
        }
    }
}<|MERGE_RESOLUTION|>--- conflicted
+++ resolved
@@ -193,15 +193,7 @@
             .max_priority_fee_per_gas(energy_price + 1);
 
         let trace = provider
-<<<<<<< HEAD
             .debug_trace_call(tx, BlockNumberOrTag::Latest, GocoreDebugTracingCallOptions::default())
-=======
-            .debug_trace_call(
-                tx,
-                BlockNumberOrTag::Latest,
-                GocoreDebugTracingCallOptions::default(),
-            )
->>>>>>> 8ca6bcd7
             .await
             .unwrap();
 
