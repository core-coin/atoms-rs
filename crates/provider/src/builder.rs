use crate::{
    layers::{GasEstimatorLayer, NonceManagerLayer, SignerLayer},
    Provider, RootProvider,
};
use alloy_network::{Ethereum, Network};
use alloy_rpc_client::{BuiltInConnectionString, ClientBuilder, RpcClient};
use alloy_transport::{BoxTransport, Transport, TransportError};
use std::marker::PhantomData;

/// A layering abstraction in the vein of [`tower::Layer`]
///
/// [`tower::Layer`]: https://docs.rs/tower/latest/tower/trait.Layer.html
pub trait ProviderLayer<P: Provider<N, T>, N: Network, T: Transport + Clone> {
    /// The provider constructed by this layer.
    type Provider: Provider<N, T>;

    /// Wrap the given provider in the layer's provider.
    fn layer(&self, inner: P) -> Self::Provider;
}

/// An identity layer that does nothing.
#[derive(Debug, Clone, Copy)]
pub struct Identity;

impl<P, N, T> ProviderLayer<P, N, T> for Identity
where
    T: Transport + Clone,
    N: Network,
    P: Provider<N, T>,
{
    type Provider = P;

    fn layer(&self, inner: P) -> Self::Provider {
        inner
    }
}

/// A stack of two providers.
#[derive(Debug)]
pub struct Stack<Inner, Outer> {
    inner: Inner,
    outer: Outer,
}

impl<Inner, Outer> Stack<Inner, Outer> {
    /// Create a new `Stack`.
    pub const fn new(inner: Inner, outer: Outer) -> Self {
        Stack { inner, outer }
    }
}

impl<P, N, T, Inner, Outer> ProviderLayer<P, N, T> for Stack<Inner, Outer>
where
    T: Transport + Clone,
    N: Network,
    P: Provider<N, T>,
    Inner: ProviderLayer<P, N, T>,
    Outer: ProviderLayer<Inner::Provider, N, T>,
{
    type Provider = Outer::Provider;

    fn layer(&self, provider: P) -> Self::Provider {
        let inner = self.inner.layer(provider);

        self.outer.layer(inner)
    }
}

/// A builder for constructing a [`Provider`] from various layers.
///
/// This type is similar to [`tower::ServiceBuilder`], with extra complication
/// around maintaining the network and transport types.
///
/// [`tower::ServiceBuilder`]: https://docs.rs/tower/latest/tower/struct.ServiceBuilder.html
#[derive(Debug)]
pub struct ProviderBuilder<L, N = Ethereum> {
    layer: L,
    network: PhantomData<N>,
}

impl<N> ProviderBuilder<Identity, N> {
    /// Create a new [`ProviderBuilder`].
    pub const fn new() -> Self {
        ProviderBuilder { layer: Identity, network: PhantomData }
    }
}

impl<N> Default for ProviderBuilder<Identity, N> {
    fn default() -> Self {
        Self::new()
    }
}

impl<L, N> ProviderBuilder<L, N> {
    /// Add a layer to the stack being built. This is similar to
    /// [`tower::ServiceBuilder::layer`].
    ///
    /// ## Note:
    ///
    /// Layers are added in outer-to-inner order, as in
    /// [`tower::ServiceBuilder`]. The first layer added will be the first to
    /// see the request.
    ///
    /// [`tower::ServiceBuilder::layer`]: https://docs.rs/tower/latest/tower/struct.ServiceBuilder.html#method.layer
    /// [`tower::ServiceBuilder`]: https://docs.rs/tower/latest/tower/struct.ServiceBuilder.html
    pub fn layer<Inner>(self, layer: Inner) -> ProviderBuilder<Stack<Inner, L>, N> {
        ProviderBuilder { layer: Stack::new(layer, self.layer), network: PhantomData }
    }

    /// Add a signer layer to the stack being built.
    ///
    /// See [`SignerLayer`].
    pub fn signer<S>(self, signer: S) -> ProviderBuilder<Stack<SignerLayer<S>, L>, N> {
        self.layer(SignerLayer::new(signer))
    }

    /// Add gas estimation to the stack being built.
    ///
    /// See [`GasEstimatorLayer`]
    pub fn with_gas_estimation(self) -> ProviderBuilder<Stack<GasEstimatorLayer, L>, N> {
        self.layer(GasEstimatorLayer)
    }

    /// Add nonce management to the stack being built.
    ///
    /// See [`NonceManagerLayer`]
    pub fn with_nonce_management(self) -> ProviderBuilder<Stack<NonceManagerLayer, L>, N> {
        self.layer(NonceManagerLayer)
    }

    /// Add preconfigured set of layers handling gas estimation and nonce management
    pub fn with_recommended_layers(
        self,
    ) -> ProviderBuilder<Stack<NonceManagerLayer, Stack<GasEstimatorLayer, L>>, N> {
        self.with_gas_estimation().with_nonce_management()
    }

    /// Change the network.
    ///
    /// By default, the network is `Ethereum`. This method must be called to configure a different
    /// network.
    ///
    /// ```rust,ignore
    /// builder.network::<Arbitrum>()
    /// ```
    pub fn network<Net: Network>(self) -> ProviderBuilder<L, Net> {
        ProviderBuilder { layer: self.layer, network: PhantomData }
    }

    /// Finish the layer stack by providing a root [`Provider`], outputting
    /// the final [`Provider`] type with all stack components.
    pub fn provider<P, T>(self, provider: P) -> L::Provider
    where
        L: ProviderLayer<P, N, T>,
        P: Provider<N, T>,
        T: Transport + Clone,
        N: Network,
    {
        self.layer.layer(provider)
    }

    /// Finish the layer stack by providing a root [`RpcClient`], outputting
    /// the final [`Provider`] type with all stack components.
    ///
    /// This is a convenience function for
    /// `ProviderBuilder::provider<RpcClient>`.
    pub fn on_client<T>(self, client: RpcClient<T>) -> L::Provider
    where
        L: ProviderLayer<RootProvider<N, T>, N, T>,
        T: Transport + Clone,
        N: Network,
    {
        self.provider(RootProvider::new(client))
    }

    /// Finish the layer stack by providing a connection string for a built-in
    /// transport type, outputting the final [`Provider`] type with all stack
    /// components.
    ///
    /// This is a convenience function for
    /// `ProviderBuilder::provider<RpcClient>`.
    pub async fn on_builtin(self, s: &str) -> Result<L::Provider, TransportError>
    where
        L: ProviderLayer<RootProvider<N, BoxTransport>, N, BoxTransport>,
        N: Network,
    {
        let connect: BuiltInConnectionString = s.parse()?;
        let client = ClientBuilder::default().connect_boxed(connect).await?;
        Ok(self.on_client(client))
    }

    /// Build this provider with a websocket connection.
    #[cfg(feature = "ws")]
    pub async fn on_ws(
        self,
        connect: alloy_transport_ws::WsConnect,
    ) -> Result<L::Provider, TransportError>
    where
        L: ProviderLayer<
            RootProvider<N, alloy_pubsub::PubSubFrontend>,
            N,
            alloy_pubsub::PubSubFrontend,
        >,
        N: Network,
    {
        let client = ClientBuilder::default().ws(connect).await?;
        Ok(self.on_client(client))
    }

    /// Build this provider with an IPC connection.
    #[cfg(feature = "ipc")]
    pub async fn on_ipc<T>(
        self,
        connect: alloy_transport_ipc::IpcConnect<T>,
    ) -> Result<L::Provider, TransportError>
    where
        alloy_transport_ipc::IpcConnect<T>: alloy_pubsub::PubSubConnect,
        L: ProviderLayer<
            RootProvider<N, alloy_pubsub::PubSubFrontend>,
            N,
            alloy_pubsub::PubSubFrontend,
        >,
        N: Network,
    {
        let client = ClientBuilder::default().ipc(connect).await?;
        Ok(self.on_client(client))
    }

<<<<<<< HEAD
    /// Build this provider with reqwest HTTP transport.
=======
    /// Build this provider with an Reqwest HTTP transport.
>>>>>>> eaa357cc
    #[cfg(feature = "reqwest")]
    pub fn on_reqwest_http(self, url: url::Url) -> Result<L::Provider, TransportError>
    where
        L: ProviderLayer<crate::ReqwestProvider<N>, N, alloy_transport_http::Http<reqwest::Client>>,
        N: Network,
    {
        let client = ClientBuilder::default().reqwest_http(url).boxed();
        Ok(self.on_client(client))
    }

<<<<<<< HEAD
    /// Build this provider with hyper HTTP transport.
=======
    /// Build this provider with an Hyper HTTP transport.
>>>>>>> eaa357cc
    #[cfg(feature = "hyper")]
    pub fn on_hyper_http(self, url: url::Url) -> Result<L::Provider, TransportError>
    where
        L: ProviderLayer<
            crate::HyperProvider<N>,
            N,
            alloy_transport_http::Http<alloy_transport_http::HyperClient>,
        >,
        N: Network,
    {
        let client = ClientBuilder::default().hyper_http(url).boxed();
        Ok(self.on_client(client))
    }
}

// Copyright (c) 2019 Tower Contributors

// Permission is hereby granted, free of charge, to any
// person obtaining a copy of this software and associated
// documentation files (the "Software"), to deal in the
// Software without restriction, including without
// limitation the rights to use, copy, modify, merge,
// publish, distribute, sublicense, and/or sell copies of
// the Software, and to permit persons to whom the Software
// is furnished to do so, subject to the following
// conditions:

// The above copyright notice and this permission notice
// shall be included in all copies or substantial portions
// of the Software.

// THE SOFTWARE IS PROVIDED "AS IS", WITHOUT WARRANTY OF
// ANY KIND, EXPRESS OR IMPLIED, INCLUDING BUT NOT LIMITED
// TO THE WARRANTIES OF MERCHANTABILITY, FITNESS FOR A
// PARTICULAR PURPOSE AND NONINFRINGEMENT. IN NO EVENT
// SHALL THE AUTHORS OR COPYRIGHT HOLDERS BE LIABLE FOR ANY
// CLAIM, DAMAGES OR OTHER LIABILITY, WHETHER IN AN ACTION
// OF CONTRACT, TORT OR OTHERWISE, ARISING FROM, OUT OF OR
// IN CONNECTION WITH THE SOFTWARE OR THE USE OR OTHER
// DEALINGS IN THE SOFTWARE.<|MERGE_RESOLUTION|>--- conflicted
+++ resolved
@@ -226,26 +226,18 @@
         Ok(self.on_client(client))
     }
 
-<<<<<<< HEAD
-    /// Build this provider with reqwest HTTP transport.
-=======
     /// Build this provider with an Reqwest HTTP transport.
->>>>>>> eaa357cc
     #[cfg(feature = "reqwest")]
     pub fn on_reqwest_http(self, url: url::Url) -> Result<L::Provider, TransportError>
     where
         L: ProviderLayer<crate::ReqwestProvider<N>, N, alloy_transport_http::Http<reqwest::Client>>,
         N: Network,
     {
-        let client = ClientBuilder::default().reqwest_http(url).boxed();
-        Ok(self.on_client(client))
-    }
-
-<<<<<<< HEAD
-    /// Build this provider with hyper HTTP transport.
-=======
+        let client = ClientBuilder::default().reqwest_http(url);
+        Ok(self.on_client(client))
+    }
+
     /// Build this provider with an Hyper HTTP transport.
->>>>>>> eaa357cc
     #[cfg(feature = "hyper")]
     pub fn on_hyper_http(self, url: url::Url) -> Result<L::Provider, TransportError>
     where
@@ -256,7 +248,7 @@
         >,
         N: Network,
     {
-        let client = ClientBuilder::default().hyper_http(url).boxed();
+        let client = ClientBuilder::default().hyper_http(url);
         Ok(self.on_client(client))
     }
 }
