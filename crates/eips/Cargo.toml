[package]
name = "alloy-eips"
description = "Ethereum Improvement Proprosal (EIP) implementations"

version.workspace = true
edition.workspace = true
rust-version.workspace = true
authors.workspace = true
license.workspace = true
homepage.workspace = true
repository.workspace = true
exclude.workspace = true

[dependencies]
alloy-primitives = { workspace = true, features = ["rlp"], default-features = false }
alloy-rlp = { workspace = true, features = ["derive"] }
derive_more = { workspace = true, optional = true }
c-kzg = { version = "1.0", features = ["serde"], optional = true }
once_cell = { workpace = true, optional = true }

# serde
serde = { workspace = true, default-features = false, optional = true }

# arbitrary
arbitrary = { workspace = true, features = ["derive"], optional = true }
proptest = { workspace = true, optional = true }
proptest-derive = { workspace = true, optional = true }

[dev-dependencies]
arbitrary = { workspace = true, features = ["derive"] }
proptest = { workspace = true }
proptest-derive = { workspace = true }


[features]
default = ["std"]
std = ["alloy-primitives/std", "alloy-rlp/std", "serde/std"]
serde = ["dep:serde", "alloy-primitives/serde"]
<<<<<<< HEAD
arbitrary = ["std", "dep:arbitrary", "dep:proptest-derive", "dep:proptest", "alloy-primitives/arbitrary"]
kzg = ["dep:derive_more", "dep:c-kzg", "dep:once_cell"]
=======
arbitrary = [
    "std",
    "dep:arbitrary",
    "dep:proptest-derive",
    "dep:proptest",
    "alloy-primitives/arbitrary",
]
>>>>>>> 22a97d92
<|MERGE_RESOLUTION|>--- conflicted
+++ resolved
@@ -36,10 +36,6 @@
 default = ["std"]
 std = ["alloy-primitives/std", "alloy-rlp/std", "serde/std"]
 serde = ["dep:serde", "alloy-primitives/serde"]
-<<<<<<< HEAD
-arbitrary = ["std", "dep:arbitrary", "dep:proptest-derive", "dep:proptest", "alloy-primitives/arbitrary"]
-kzg = ["dep:derive_more", "dep:c-kzg", "dep:once_cell"]
-=======
 arbitrary = [
     "std",
     "dep:arbitrary",
@@ -47,4 +43,4 @@
     "dep:proptest",
     "alloy-primitives/arbitrary",
 ]
->>>>>>> 22a97d92
+kzg = ["dep:derive_more", "dep:c-kzg", "dep:once_cell"]