--- conflicted
+++ resolved
@@ -16,15 +16,11 @@
 alloy-rlp = { workspace = true, features = ["derive"], default-features = false }
 derive_more = { workspace = true, optional = true }
 c-kzg = { version = "1.0", features = ["serde"], optional = true }
-<<<<<<< HEAD
 once_cell = { workspace = true, optional = true, default-features = false }
-=======
-once_cell.workspace = true
 alloy-serde.workspace = true
 ethereum_ssz_derive = { workspace = true, optional = true }
 ethereum_ssz = { workspace = true, optional = true }
 
->>>>>>> b27206d7
 
 # serde
 serde = { workspace = true, default-features = false, optional = true }
@@ -57,10 +53,5 @@
     "dep:proptest",
     "alloy-primitives/arbitrary",
 ]
-<<<<<<< HEAD
 kzg = ["std", "dep:derive_more", "dep:c-kzg", "dep:once_cell"]
-=======
-
-kzg = ["std", "dep:derive_more", "dep:c-kzg"]
-ssz = ["dep:ethereum_ssz", "dep:ethereum_ssz_derive", "alloy-primitives/ssz", "std"]
->>>>>>> b27206d7
+ssz = ["dep:ethereum_ssz", "dep:ethereum_ssz_derive", "alloy-primitives/ssz", "std"]