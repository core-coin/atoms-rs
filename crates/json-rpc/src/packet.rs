use crate::{Id, Response, SerializedRequest};
<<<<<<< HEAD
use serde::de::{self, Deserializer, MapAccess, SeqAccess, Visitor};
use serde::{ser::SerializeSeq, Deserialize, Serialize};
use serde_json::value::RawValue;
use std::collections::HashSet;
use std::fmt;
use std::marker::PhantomData;
=======
use serde::{
    de::{self, Deserializer, MapAccess, SeqAccess, Visitor},
    ser::SerializeSeq,
    Deserialize, Serialize,
};
use serde_json::value::RawValue;
use std::{collections::HashSet, fmt, marker::PhantomData};
>>>>>>> 848f9184

/// A [`RequestPacket`] is a [`SerializedRequest`] or a batch of serialized
/// request.
#[derive(Debug, Clone)]
pub enum RequestPacket {
    /// A single request.
    Single(SerializedRequest),
    /// A batch of requests.
    Batch(Vec<SerializedRequest>),
}

impl FromIterator<SerializedRequest> for RequestPacket {
    fn from_iter<T: IntoIterator<Item = SerializedRequest>>(iter: T) -> Self {
        Self::Batch(iter.into_iter().collect())
    }
}

impl From<SerializedRequest> for RequestPacket {
    fn from(req: SerializedRequest) -> Self {
        Self::Single(req)
    }
}

impl Serialize for RequestPacket {
    fn serialize<S>(&self, serializer: S) -> Result<S::Ok, S::Error>
    where
        S: serde::Serializer,
    {
        match self {
            RequestPacket::Single(single) => single.serialized().serialize(serializer),
            RequestPacket::Batch(batch) => {
                let mut seq = serializer.serialize_seq(Some(batch.len()))?;
                for req in batch {
                    seq.serialize_element(req.serialized())?;
                }
                seq.end()
            }
        }
    }
}

impl RequestPacket {
    /// Create a new empty packet with the given capacity.
    pub fn with_capacity(capacity: usize) -> Self {
        Self::Batch(Vec::with_capacity(capacity))
    }

    /// Serialize the packet as a boxed [`RawValue`].
    pub fn serialize(&self) -> serde_json::Result<Box<RawValue>> {
        serde_json::to_string(self).and_then(RawValue::from_string)
    }

    /// Get the request IDs of all subscription requests in the packet.
    pub fn subscription_request_ids(&self) -> HashSet<&Id> {
        match self {
            RequestPacket::Single(single) => {
                let mut hs = HashSet::with_capacity(1);
                if single.method() == "eth_subscribe" {
                    hs.insert(single.id());
                }
                hs
            }
            RequestPacket::Batch(batch) => batch
                .iter()
                .filter(|req| req.method() == "eth_subscribe")
                .map(|req| req.id())
                .collect(),
        }
    }

    /// Get the number of requests in the packet.
    pub fn len(&self) -> usize {
        match self {
            Self::Single(_) => 1,
            Self::Batch(batch) => batch.len(),
        }
    }

    /// Check if the packet is empty.
    pub fn is_empty(&self) -> bool {
        self.len() == 0
    }

    /// Push a request into the packet.
    pub fn push(&mut self, req: SerializedRequest) {
        if let Self::Batch(batch) = self {
            batch.push(req);
            return;
        }
        if matches!(self, Self::Single(_)) {
            let old = std::mem::replace(self, Self::Batch(Vec::with_capacity(10)));
            match old {
                Self::Single(single) => {
                    self.push(single);
                }
                _ => unreachable!(),
            }
            self.push(req);
        }
    }
}

/// A [`ResponsePacket`] is a [`Response`] or a batch of responses.
#[derive(Debug, Clone)]
pub enum ResponsePacket<Payload = Box<RawValue>, ErrData = Box<RawValue>> {
    /// A single response.
    Single(Response<Payload, ErrData>),
    /// A batch of responses.
    Batch(Vec<Response<Payload, ErrData>>),
}

impl<Payload, ErrData> FromIterator<Response<Payload, ErrData>>
    for ResponsePacket<Payload, ErrData>
{
    fn from_iter<T: IntoIterator<Item = Response<Payload, ErrData>>>(iter: T) -> Self {
        let mut iter = iter.into_iter().peekable();
        // return single if iter has exactly one element, else make a batch
        if let Some(first) = iter.next() {
            if iter.peek().is_none() {
                return Self::Single(first);
            } else {
                let mut batch = Vec::new();
                batch.push(first);
                batch.extend(iter);
                return Self::Batch(batch);
            }
        }
        Self::Batch(vec![])
    }
}

impl<Payload, ErrData> From<Vec<Response<Payload, ErrData>>> for ResponsePacket<Payload, ErrData> {
    fn from(value: Vec<Response<Payload, ErrData>>) -> Self {
        if value.len() == 1 {
            Self::Single(value.into_iter().next().unwrap())
        } else {
            Self::Batch(value)
        }
    }
}

impl<'de, Payload, ErrData> Deserialize<'de> for ResponsePacket<Payload, ErrData>
where
    Payload: Deserialize<'de>,
    ErrData: Deserialize<'de>,
{
    fn deserialize<D>(deserializer: D) -> Result<Self, D::Error>
    where
        D: Deserializer<'de>,
    {
        struct ResponsePacketVisitor<Payload, ErrData> {
            marker: PhantomData<fn() -> ResponsePacket<Payload, ErrData>>,
        }

        impl<'de, Payload, ErrData> Visitor<'de> for ResponsePacketVisitor<Payload, ErrData>
        where
            Payload: Deserialize<'de>,
            ErrData: Deserialize<'de>,
        {
            type Value = ResponsePacket<Payload, ErrData>;

            fn expecting(&self, formatter: &mut fmt::Formatter<'_>) -> fmt::Result {
                formatter.write_str("a single response or a batch of responses")
            }

            fn visit_seq<A>(self, mut seq: A) -> Result<Self::Value, A::Error>
            where
                A: SeqAccess<'de>,
            {
                let mut responses = Vec::new();

                while let Some(response) = seq.next_element()? {
                    responses.push(response);
                }

                Ok(ResponsePacket::Batch(responses))
            }

            fn visit_map<M>(self, map: M) -> Result<Self::Value, M::Error>
            where
                M: MapAccess<'de>,
            {
                let response =
                    Deserialize::deserialize(de::value::MapAccessDeserializer::new(map))?;
                Ok(ResponsePacket::Single(response))
            }
        }

        deserializer.deserialize_any(ResponsePacketVisitor { marker: PhantomData })
    }
}

/// A [`BorrowedResponsePacket`] is a [`ResponsePacket`] that has been partially
/// deserialized, borrowing its contents from the deserializer. This is used
/// primarily for intermediate deserialization. Most users will not require it.
///
/// See the [top-level docs] for more info.
///
/// [top-level docs]: crate
pub type BorrowedResponsePacket<'a> = ResponsePacket<&'a RawValue, &'a RawValue>;

impl BorrowedResponsePacket<'_> {
    /// Convert this borrowed response packet into an owned packet by copying
    /// the data from the deserializer (if necessary).
    pub fn into_owned(self) -> ResponsePacket {
        match self {
            Self::Single(single) => ResponsePacket::Single(single.into_owned()),
            Self::Batch(batch) => {
                ResponsePacket::Batch(batch.into_iter().map(Response::into_owned).collect())
            }
        }
    }
}

impl<Payload, ErrData> ResponsePacket<Payload, ErrData> {
    /// Find responses by a list of IDs.
    ///
    /// This is intended to be used in conjunction with
    /// [`RequestPacket::subscription_request_ids`] to identify subscription
    /// responses.
    ///
    /// # Note
    ///
    /// - Responses are not guaranteed to be in the same order.
    /// - Responses are not guaranteed to be in the set.
    /// - If the packet contains duplicate IDs, both will be found.
    pub fn responses_by_ids(&self, ids: &HashSet<Id>) -> Vec<&Response<Payload, ErrData>> {
        match self {
            Self::Single(single) => {
                let mut resps = Vec::new();
                if ids.contains(&single.id) {
                    resps.push(single);
                }
                resps
            }
            Self::Batch(batch) => batch.iter().filter(|res| ids.contains(&res.id)).collect(),
        }
    }
}<|MERGE_RESOLUTION|>--- conflicted
+++ resolved
@@ -1,12 +1,4 @@
 use crate::{Id, Response, SerializedRequest};
-<<<<<<< HEAD
-use serde::de::{self, Deserializer, MapAccess, SeqAccess, Visitor};
-use serde::{ser::SerializeSeq, Deserialize, Serialize};
-use serde_json::value::RawValue;
-use std::collections::HashSet;
-use std::fmt;
-use std::marker::PhantomData;
-=======
 use serde::{
     de::{self, Deserializer, MapAccess, SeqAccess, Visitor},
     ser::SerializeSeq,
@@ -14,7 +6,6 @@
 };
 use serde_json::value::RawValue;
 use std::{collections::HashSet, fmt, marker::PhantomData};
->>>>>>> 848f9184
 
 /// A [`RequestPacket`] is a [`SerializedRequest`] or a batch of serialized
 /// request.
