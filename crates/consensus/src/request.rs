use alloy_eips::{
    eip6110::DepositRequest,
    eip7002::WithdrawalRequest,
    eip7685::{Decodable7685, Eip7685Error, Encodable7685},
};
use alloy_rlp::{Decodable, Encodable, Header};

/// Ethereum execution layer requests.
///
/// See also [EIP-7685](https://eips.ethereum.org/EIPS/eip-7685).
#[derive(Clone, Copy, Debug, PartialEq, Eq, Hash)]
#[non_exhaustive]
<<<<<<< HEAD
#[cfg_attr(
    any(test, feature = "arbitrary"),
    derive(proptest_derive::Arbitrary, arbitrary::Arbitrary)
)]
=======
#[cfg_attr(any(test, feature = "arbitrary"), derive(arbitrary::Arbitrary))]
#[cfg_attr(feature = "serde", derive(serde::Serialize, serde::Deserialize))]
>>>>>>> 4ffc6db6
pub enum Request {
    /// An [EIP-6110] deposit request.
    ///
    /// [EIP-6110]: https://eips.ethereum.org/EIPS/eip-6110
    DepositRequest(DepositRequest),
    /// An [EIP-7002] withdrawal request.
    ///
    /// [EIP-7002]: https://eips.ethereum.org/EIPS/eip-7002
    WithdrawalRequest(WithdrawalRequest),
}

impl From<DepositRequest> for Request {
    fn from(v: DepositRequest) -> Self {
        Self::DepositRequest(v)
    }
}

impl From<WithdrawalRequest> for Request {
    fn from(v: WithdrawalRequest) -> Self {
        Self::WithdrawalRequest(v)
    }
}

impl Request {
    /// Whether this is a [`DepositRequest`].
    pub const fn is_deposit_request(&self) -> bool {
        matches!(self, Self::DepositRequest(_))
    }

    /// Whether this is a [`WithdrawalRequest`].
    pub const fn is_withdrawal_request(&self) -> bool {
        matches!(self, Self::WithdrawalRequest(_))
    }

    /// Return the inner [`DepositRequest`], or `None` of this is not a deposit request.
    pub const fn as_deposit_request(&self) -> Option<&DepositRequest> {
        match self {
            Self::DepositRequest(req) => Some(req),
            _ => None,
        }
    }

    /// Return the inner [`WithdrawalRequest`], or `None` if this is not a withdrawal request.
    pub const fn as_withdrawal_request(&self) -> Option<&WithdrawalRequest> {
        match self {
            Self::WithdrawalRequest(req) => Some(req),
            _ => None,
        }
    }
}

impl Encodable7685 for Request {
    fn request_type(&self) -> u8 {
        match self {
            Self::DepositRequest(_) => 0,
            Self::WithdrawalRequest(_) => 1,
        }
    }

    fn encode_payload_7685(&self, out: &mut dyn alloy_rlp::BufMut) {
        match self {
            Self::DepositRequest(deposit) => deposit.encode(out),
            Self::WithdrawalRequest(withdrawal) => withdrawal.encode(out),
        }
    }
}

impl Decodable7685 for Request {
    fn typed_decode(ty: u8, buf: &mut &[u8]) -> Result<Self, alloy_eips::eip7685::Eip7685Error> {
        Ok(match ty {
            0 => Self::DepositRequest(DepositRequest::decode(buf)?),
            1 => Self::WithdrawalRequest(WithdrawalRequest::decode(buf)?),
            ty => return Err(Eip7685Error::UnexpectedType(ty)),
        })
    }
}

impl Encodable for Request {
    fn encode(&self, out: &mut dyn alloy_rlp::BufMut) {
        self.encoded_7685().encode(out)
    }
}

impl Decodable for Request {
    fn decode(buf: &mut &[u8]) -> alloy_rlp::Result<Self> {
        let mut data = Header::decode_bytes(buf, false)?;
        Ok(Self::decode_7685(&mut data)?)
    }
}<|MERGE_RESOLUTION|>--- conflicted
+++ resolved
@@ -10,15 +10,11 @@
 /// See also [EIP-7685](https://eips.ethereum.org/EIPS/eip-7685).
 #[derive(Clone, Copy, Debug, PartialEq, Eq, Hash)]
 #[non_exhaustive]
-<<<<<<< HEAD
 #[cfg_attr(
     any(test, feature = "arbitrary"),
     derive(proptest_derive::Arbitrary, arbitrary::Arbitrary)
 )]
-=======
-#[cfg_attr(any(test, feature = "arbitrary"), derive(arbitrary::Arbitrary))]
 #[cfg_attr(feature = "serde", derive(serde::Serialize, serde::Deserialize))]
->>>>>>> 4ffc6db6
 pub enum Request {
     /// An [EIP-6110] deposit request.
     ///
