use crate::Log;
use alloy_consensus::{ReceiptEnvelope, TxType};
use alloy_primitives::{Address, B256};
use serde::{Deserialize, Serialize};

/// Transaction receipt
///
/// This type is generic over an inner [`ReceiptEnvelope`] which contains
/// consensus data and metadata.
#[derive(Clone, Debug, Eq, PartialEq, Serialize, Deserialize)]
#[serde(rename_all = "camelCase")]
pub struct TransactionReceipt<T = ReceiptEnvelope<Log>> {
    /// The receipt envelope, which contains the consensus receipt data..
    #[serde(flatten)]
    pub inner: T,

    /// Transaction Hash.
    pub transaction_hash: B256,
    /// Index within the block.
    #[serde(with = "alloy_serde::u64_hex")]
    pub transaction_index: u64,
    /// Hash of the block this transaction was included within.
    pub block_hash: Option<B256>,
    /// Number of the block this transaction was included within.

    #[serde(with = "alloy_serde::u64_hex_opt")]
    pub block_number: Option<u64>,
    /// Gas used by this transaction alone.
    #[serde(with = "alloy_serde::u64_hex_opt")]
    pub gas_used: Option<u64>,
    /// The price paid post-execution by the transaction (i.e. base fee + priority fee). Both
    /// fields in 1559-style transactions are maximums (max fee + max priority fee), the amount
    /// that's actually paid by users can only be determined post-execution
    #[serde(with = "alloy_serde::u64_hex")]
    pub effective_gas_price: u64,
    /// Blob gas used by the eip-4844 transaction
    ///
    /// This is None for non eip-4844 transactions
    #[serde(skip_serializing_if = "Option::is_none", with = "alloy_serde::u64_hex_opt", default)]
    pub blob_gas_used: Option<u64>,
    /// The price paid by the eip-4844 transaction per blob gas.
    #[serde(skip_serializing_if = "Option::is_none", with = "alloy_serde::u64_hex_opt", default)]
    pub blob_gas_price: Option<u64>,
    /// Address of the sender
    pub from: Address,
    /// Address of the receiver. None when its a contract creation transaction.
    pub to: Option<Address>,
    /// Contract address created, or None if not a deployment.
    pub contract_address: Option<Address>,
    /// The post-transaction stateroot (pre Byzantium)
    ///
    /// EIP98 makes this optional field, if it's missing then skip serializing it
    #[serde(skip_serializing_if = "Option::is_none", rename = "root")]
    pub state_root: Option<B256>,
}

impl AsRef<ReceiptEnvelope<Log>> for TransactionReceipt {
    fn as_ref(&self) -> &ReceiptEnvelope<Log> {
        &self.inner
    }
}

impl TransactionReceipt {
    /// Returns the status of the transaction.
    pub const fn status(&self) -> bool {
        match &self.inner {
            ReceiptEnvelope::Eip1559(receipt)
            | ReceiptEnvelope::Eip2930(receipt)
            | ReceiptEnvelope::Eip4844(receipt)
            | ReceiptEnvelope::Legacy(receipt) => receipt.receipt.status,
        }
    }

    /// Returns the transaction type.
    pub const fn transaction_type(&self) -> TxType {
        self.inner.tx_type()
    }

    /// Calculates the address that will be created by the transaction, if any.
    ///
    /// Returns `None` if the transaction is not a contract creation (the `to` field is set), or if
    /// the `from` field is not set.
    pub fn calculate_create_address(&self, nonce: u64) -> Option<Address> {
        if self.to.is_some() {
            return None;
        }
        Some(self.from.create(nonce))
    }
}

<<<<<<< HEAD
#[cfg(any(test, feature = "arbitrary"))]
impl<'a> arbitrary::Arbitrary<'a> for TransactionReceipt {
    fn arbitrary(u: &mut arbitrary::Unstructured<'a>) -> arbitrary::Result<Self> {
        Ok(Self {
            transaction_hash: B256::arbitrary(u)?,
            transaction_index: U64::arbitrary(u)?,
            block_hash: Option::<B256>::arbitrary(u)?,
            block_number: Option::<U256>::arbitrary(u)?,
            cumulative_gas_used: U256::arbitrary(u)?,
            gas_used: Option::<U256>::arbitrary(u)?,
            effective_gas_price: U128::arbitrary(u)?,
            blob_gas_used: Option::<U128>::arbitrary(u)?,
            blob_gas_price: Option::<U128>::arbitrary(u)?,
            from: Address::arbitrary(u)?,
            to: Option::<Address>::arbitrary(u)?,
            contract_address: Option::<Address>::arbitrary(u)?,
            logs: Vec::<Log>::arbitrary(u)?,
            logs_bloom: Bloom::arbitrary(u)?,
            state_root: Option::<B256>::arbitrary(u)?,
            status_code: Option::<U64>::arbitrary(u)?,
            transaction_type: U8::arbitrary(u)?,
            other: OtherFields::arbitrary(u)?,
        })
    }
}

#[cfg(test)]
mod tests {
    use super::*;
    use arbitrary::Arbitrary;
    use rand::Rng;

    #[test]
    fn transaction_receipt_arbitrary() {
        let mut bytes = [0u8; 1024];
        rand::thread_rng().fill(bytes.as_mut_slice());

        let _ = TransactionReceipt::arbitrary(&mut arbitrary::Unstructured::new(&bytes)).unwrap();
=======
#[cfg(test)]
mod test {

    use alloy_consensus::{Receipt, ReceiptEnvelope, ReceiptWithBloom};
    use alloy_primitives::{address, b256, bloom, Bloom};

    use super::*;

    #[test]
    fn test_sanity() {
        let json_str = r#"{"transactionHash":"0x21f6554c28453a01e7276c1db2fc1695bb512b170818bfa98fa8136433100616","blockHash":"0x4acbdefb861ef4adedb135ca52865f6743451bfbfa35db78076f881a40401a5e","blockNumber":"0x129f4b9","logsBloom":"0x00000000000000000000000000000000000000000000000000000000000000000000000000000000000000000000010000000000000000000000000000200000000000000000040000000000000000000000000000000000000000000000000000000000000000000000000000000000000000000000000000000400000800000000000000000000000000000000004000000000000000000800000000100000020000000000000000000080000000000000000000000000000000000000000000000000000000000000000000000000000000000000000000000000000000000010000000000000000000000000000000010000000000000000000000000000","gasUsed":"0xbde1","contractAddress":null,"cumulativeGasUsed":"0xa42aec","transactionIndex":"0x7f","from":"0x9a53bfba35269414f3b2d20b52ca01b15932c7b2","to":"0xdac17f958d2ee523a2206206994597c13d831ec7","type":"0x2","effectiveGasPrice":"0xfb0f6e8c9","logs":[{"blockHash":"0x4acbdefb861ef4adedb135ca52865f6743451bfbfa35db78076f881a40401a5e","address":"0xdac17f958d2ee523a2206206994597c13d831ec7","logIndex":"0x118","data":"0x00000000000000000000000000000000000000000052b7d2dcc80cd2e4000000","removed":false,"topics":["0x8c5be1e5ebec7d5bd14f71427d1e84f3dd0314c0f7b2291e5b200ac8c7c3b925","0x0000000000000000000000009a53bfba35269414f3b2d20b52ca01b15932c7b2","0x00000000000000000000000039e5dbb9d2fead31234d7c647d6ce77d85826f76"],"blockNumber":"0x129f4b9","transactionIndex":"0x7f","transactionHash":"0x21f6554c28453a01e7276c1db2fc1695bb512b170818bfa98fa8136433100616"}],"status":"0x1"}"#;

        let receipt: TransactionReceipt = serde_json::from_str(json_str).unwrap();
        assert_eq!(
            receipt.transaction_hash,
            b256!("21f6554c28453a01e7276c1db2fc1695bb512b170818bfa98fa8136433100616")
        );

        const EXPECTED_BLOOM: Bloom = bloom!("00000000000000000000000000000000000000000000000000000000000000000000000000000000000000000000010000000000000000000000000000200000000000000000040000000000000000000000000000000000000000000000000000000000000000000000000000000000000000000000000000000400000800000000000000000000000000000000004000000000000000000800000000100000020000000000000000000080000000000000000000000000000000000000000000000000000000000000000000000000000000000000000000000000000000000010000000000000000000000000000000010000000000000000000000000000");
        const EXPECTED_CGU: u64 = 0xa42aec;

        assert!(matches!(
            receipt.inner,
            ReceiptEnvelope::Eip1559(ReceiptWithBloom {
                receipt: Receipt { status: true, cumulative_gas_used: EXPECTED_CGU, .. },
                logs_bloom: EXPECTED_BLOOM
            })
        ));

        let log = receipt.inner.as_receipt().unwrap().logs.first().unwrap();
        assert_eq!(log.address(), address!("dac17f958d2ee523a2206206994597c13d831ec7"));
        assert_eq!(log.log_index, Some(0x118));
        assert_eq!(
            log.topics(),
            vec![
                b256!("8c5be1e5ebec7d5bd14f71427d1e84f3dd0314c0f7b2291e5b200ac8c7c3b925"),
                b256!("0000000000000000000000009a53bfba35269414f3b2d20b52ca01b15932c7b2"),
                b256!("00000000000000000000000039e5dbb9d2fead31234d7c647d6ce77d85826f76")
            ],
        );

        assert_eq!(
            serde_json::to_value(&receipt).unwrap(),
            serde_json::from_str::<serde_json::Value>(json_str).unwrap()
        );
>>>>>>> 6945c161
    }
}<|MERGE_RESOLUTION|>--- conflicted
+++ resolved
@@ -88,7 +88,6 @@
     }
 }
 
-<<<<<<< HEAD
 #[cfg(any(test, feature = "arbitrary"))]
 impl<'a> arbitrary::Arbitrary<'a> for TransactionReceipt {
     fn arbitrary(u: &mut arbitrary::Unstructured<'a>) -> arbitrary::Result<Self> {
@@ -116,25 +115,22 @@
 }
 
 #[cfg(test)]
-mod tests {
-    use super::*;
+mod test {
+
+    use alloy_consensus::{Receipt, ReceiptEnvelope, ReceiptWithBloom};
+    use alloy_primitives::{address, b256, bloom, Bloom};
     use arbitrary::Arbitrary;
     use rand::Rng;
 
-    #[test]
+    use super::*;
+  
+  #[test]
     fn transaction_receipt_arbitrary() {
         let mut bytes = [0u8; 1024];
         rand::thread_rng().fill(bytes.as_mut_slice());
 
         let _ = TransactionReceipt::arbitrary(&mut arbitrary::Unstructured::new(&bytes)).unwrap();
-=======
-#[cfg(test)]
-mod test {
-
-    use alloy_consensus::{Receipt, ReceiptEnvelope, ReceiptWithBloom};
-    use alloy_primitives::{address, b256, bloom, Bloom};
-
-    use super::*;
+  }
 
     #[test]
     fn test_sanity() {
@@ -173,6 +169,5 @@
             serde_json::to_value(&receipt).unwrap(),
             serde_json::from_str::<serde_json::Value>(json_str).unwrap()
         );
->>>>>>> 6945c161
     }
 }