--- conflicted
+++ resolved
@@ -73,11 +73,7 @@
         skip_serializing_if = "Option::is_none",
         with = "alloy_serde::num::u64_opt_via_ruint"
     )]
-<<<<<<< HEAD
-    pub network_id: ChainId,
-=======
     pub network_id: Option<ChainId>,
->>>>>>> 8ca6bcd7
     /// An EIP-2930 access list, which lowers cost for accessing accounts and storages in the list. See [EIP-2930](https://eips.ethereum.org/EIPS/eip-2930) for more information.
     #[serde(default, skip_serializing_if = "Option::is_none")]
     pub access_list: Option<AccessList>,
@@ -216,17 +212,10 @@
         let checked_to = self.to.expect("checked in complete_legacy.");
 
         TxLegacy {
-<<<<<<< HEAD
             network_id: self.network_id,
             nonce: self.nonce.expect("checked in complete_legacy"),
             energy_price: self.energy_price.expect("checked in complete_legacy"),
             energy_limit: self.energy.expect("checked in complete_legacy"),
-=======
-            chain_id: self.network_id,
-            nonce: self.nonce.expect("checked in complete_legacy"),
-            gas_price: self.energy_price.expect("checked in complete_legacy"),
-            gas_limit: self.gas.expect("checked in complete_legacy"),
->>>>>>> 8ca6bcd7
             to: checked_to,
             value: self.value.unwrap_or_default(),
             input: self.input.into_input().unwrap_or_default(),
@@ -270,11 +259,7 @@
             chain_id: self.network_id.unwrap_or(1),
             nonce: self.nonce.expect("checked in complete_2930"),
             gas_price: self.energy_price.expect("checked in complete_2930"),
-<<<<<<< HEAD
             gas_limit: self.energy.expect("checked in complete_2930"),
-=======
-            gas_limit: self.gas.expect("checked in complete_2930"),
->>>>>>> 8ca6bcd7
             to: checked_to,
             value: self.value.unwrap_or_default(),
             input: self.input.into_input().unwrap_or_default(),
@@ -335,11 +320,7 @@
 
     fn check_legacy_fields(&self, missing: &mut Vec<&'static str>) {
         if self.energy_price.is_none() {
-<<<<<<< HEAD
             missing.push("energy_price");
-=======
-            missing.push("gas_price");
->>>>>>> 8ca6bcd7
         }
     }
 
@@ -619,21 +600,12 @@
     fn from(tx: TxLegacy) -> Self {
         Self {
             to: if let TxKind::Call(to) = tx.to { Some(to.into()) } else { None },
-<<<<<<< HEAD
             energy_price: Some(tx.energy_price),
             energy: Some(tx.energy_limit),
             value: Some(tx.value),
             input: tx.input.into(),
             nonce: Some(tx.nonce),
             network_id: tx.network_id,
-=======
-            energy_price: Some(tx.gas_price),
-            gas: Some(tx.gas_limit),
-            value: Some(tx.value),
-            input: tx.input.into(),
-            nonce: Some(tx.nonce),
-            network_id: tx.chain_id,
->>>>>>> 8ca6bcd7
             transaction_type: Some(0),
             ..Default::default()
         }
@@ -645,11 +617,7 @@
         Self {
             to: if let TxKind::Call(to) = tx.to { Some(to.into()) } else { None },
             energy_price: Some(tx.gas_price),
-<<<<<<< HEAD
             energy: Some(tx.gas_limit),
-=======
-            gas: Some(tx.gas_limit),
->>>>>>> 8ca6bcd7
             value: Some(tx.value),
             input: tx.input.into(),
             nonce: Some(tx.nonce),
