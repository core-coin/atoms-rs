--- conflicted
+++ resolved
@@ -92,7 +92,7 @@
     pub signature: Option<Signature>,
     /// The network id of the transaction.
     #[serde(default, with = "alloy_serde::u64_opt_via_ruint")]
-    pub network_id: u64,
+    pub network_id: Option<u64>,
     /// Contains the blob hashes for eip-4844 transactions.
     #[serde(skip_serializing_if = "Option::is_none")]
     pub blob_versioned_hashes: Option<Vec<B256>>,
@@ -147,21 +147,12 @@
         TransactionRequest {
             from: Some(self.from),
             to,
-<<<<<<< HEAD
             energy: Some(self.energy),
             energy_price,
             value: Some(self.value),
             input: self.input.into(),
             nonce: Some(self.nonce),
             network_id: self.network_id,
-=======
-            gas: Some(self.gas),
-            energy_price: gas_price,
-            value: Some(self.value),
-            input: self.input.into(),
-            nonce: Some(self.nonce),
-            network_id: self.chain_id,
->>>>>>> 8ca6bcd7
             access_list: self.access_list,
             transaction_type: self.transaction_type,
             max_fee_per_gas: self.max_fee_per_gas,
