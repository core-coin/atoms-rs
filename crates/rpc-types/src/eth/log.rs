--- conflicted
+++ resolved
@@ -32,27 +32,6 @@
     pub removed: bool,
 }
 
-<<<<<<< HEAD
-#[cfg(any(test, feature = "arbitrary"))]
-impl<'a> arbitrary::Arbitrary<'a> for Log {
-    fn arbitrary(u: &mut arbitrary::Unstructured<'a>) -> arbitrary::Result<Self> {
-        Ok(Self {
-            address: Address::arbitrary(u)?,
-            topics: Vec::<B256>::arbitrary(u)?,
-            data: Bytes::arbitrary(u)?,
-            block_hash: Option::<B256>::arbitrary(u)?,
-            block_number: Option::<U256>::arbitrary(u)?,
-            transaction_hash: Option::<B256>::arbitrary(u)?,
-            transaction_index: Option::<U256>::arbitrary(u)?,
-            log_index: Option::<U256>::arbitrary(u)?,
-            removed: bool::arbitrary(u)?,
-        })
-    }
-}
-
-impl TryFrom<Log> for alloy_primitives::LogData {
-    type Error = LogError;
-=======
 impl<T> Log<T> {
     /// Getter for the address field. Shortcut for `log.inner.address`.
     pub const fn address(&self) -> alloy_primitives::Address {
@@ -115,7 +94,6 @@
         }
     }
 }
->>>>>>> 6945c161
 
 impl<T> AsRef<alloy_primitives::Log<T>> for Log<T> {
     fn as_ref(&self) -> &alloy_primitives::Log<T> {
@@ -138,6 +116,23 @@
 impl<T> AsMut<T> for Log<T> {
     fn as_mut(&mut self) -> &mut T {
         &mut self.inner.data
+    }
+}
+
+#[cfg(any(test, feature = "arbitrary"))]
+impl<'a> arbitrary::Arbitrary<'a> for Log {
+    fn arbitrary(u: &mut arbitrary::Unstructured<'a>) -> arbitrary::Result<Self> {
+        Ok(Self {
+            address: Address::arbitrary(u)?,
+            topics: Vec::<B256>::arbitrary(u)?,
+            data: Bytes::arbitrary(u)?,
+            block_hash: Option::<B256>::arbitrary(u)?,
+            block_number: Option::<U256>::arbitrary(u)?,
+            transaction_hash: Option::<B256>::arbitrary(u)?,
+            transaction_index: Option::<U256>::arbitrary(u)?,
+            log_index: Option::<U256>::arbitrary(u)?,
+            removed: bool::arbitrary(u)?,
+        })
     }
 }
 
