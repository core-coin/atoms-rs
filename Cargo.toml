[workspace]
members = ["crates/*"]
resolver = "2"

[workspace.package]
version = "0.1.0"
edition = "2021"
rust-version = "1.68"
authors = ["Alloy Contributors"]
license = "MIT OR Apache-2.0"
homepage = "https://github.com/alloy-rs/next"
repository = "https://github.com/alloy-rs/next"
exclude = ["benches/", "tests/"]

[workspace.metadata.docs.rs]
all-features = true
rustdoc-args = ["--cfg", "docsrs"]

[workspace.dependencies]
alloy-json-rpc = { version = "0.1.0", path = "crates/json-rpc" }
alloy-networks = { version = "0.1.0", path = "crates/networks" }
alloy-pubsub = { version = "0.1.0", path = "crates/pubsub" }
alloy-rpc-client = { version = "0.1.0", path = "crates/rpc-client" }
alloy-rpc-types = { version = "0.1.0", path = "crates/rpc-types" }
alloy-signer = { version = "0.1.0", path = "crates/signer" }
alloy-signer-aws = { version = "0.1.0", path = "crates/signer-aws" }
alloy-signer-ledger = { version = "0.1.0", path = "crates/signer-ledger" }
alloy-signer-trezor = { version = "0.1.0", path = "crates/signer-trezor" }
alloy-transport = { version = "0.1.0", path = "crates/transport" }
alloy-transport-http = { version = "0.1.0", path = "crates/transport-http" }
alloy-transport-ipc = { version = "0.1.0", path = "crates/transport-ipc" }
alloy-transport-ws = { version = "0.1.0", path = "crates/transport-ws" }

<<<<<<< HEAD
alloy-primitives = { version = "0.5.1", features = ["serde"] }

=======
alloy-primitives = { version = "0.5.1", default-features = false, features = ["std"] }
alloy-sol-types = { version = "0.5.1", default-features = false, features = ["std"] }
>>>>>>> cf7fb0d9
alloy-rlp = "0.3"

# crypto
elliptic-curve = { version = "0.13.5", default-features = false, features = ["std"] }
generic-array = { version = "0.14.7", default-features = false, features = ["std"] }
k256 = { version = "0.13.2", default-features = false, features = ["ecdsa", "std"] }
sha2 = { version = "0.10.8", default-features = false, features = ["std"] }
spki = { version = "0.7.2", default-features = false, features = ["std"] }

# async
async-trait = "0.1.74"
futures = "0.3.29"
futures-util = "0.3.29"
futures-executor = "0.3.29"

hyper = "0.14.27"
tokio = "1.33"
tokio-util = "0.7"
tower = { version = "0.4.13", features = ["util"] }

tracing = "0.1.40"
tracing-subscriber = "0.3.18"

tempfile = "3.8"

auto_impl = "1.1"
assert_matches = "1.5"
base64 = "0.21"
bimap = "0.6"
itertools = "0.12"
pin-project = "1.1"
<<<<<<< HEAD
reqwest = { version = "0.11.18", default-features = false }
=======
rand = "0.8.5"
reqwest = "0.11.18"
>>>>>>> cf7fb0d9
serde = { version = "1.0", features = ["derive"] }
serde_json = "1.0"
serde_with = "3.4"
home = "0.5"
semver = "1.0"
serial_test = "2.0"
thiserror = "1.0"
url = "2.4"<|MERGE_RESOLUTION|>--- conflicted
+++ resolved
@@ -31,13 +31,8 @@
 alloy-transport-ipc = { version = "0.1.0", path = "crates/transport-ipc" }
 alloy-transport-ws = { version = "0.1.0", path = "crates/transport-ws" }
 
-<<<<<<< HEAD
-alloy-primitives = { version = "0.5.1", features = ["serde"] }
-
-=======
 alloy-primitives = { version = "0.5.1", default-features = false, features = ["std"] }
 alloy-sol-types = { version = "0.5.1", default-features = false, features = ["std"] }
->>>>>>> cf7fb0d9
 alloy-rlp = "0.3"
 
 # crypto
@@ -63,23 +58,19 @@
 
 tempfile = "3.8"
 
+assert_matches = "1.5"
 auto_impl = "1.1"
-assert_matches = "1.5"
 base64 = "0.21"
 bimap = "0.6"
+home = "0.5"
 itertools = "0.12"
 pin-project = "1.1"
-<<<<<<< HEAD
+rand = "0.8.5"
 reqwest = { version = "0.11.18", default-features = false }
-=======
-rand = "0.8.5"
-reqwest = "0.11.18"
->>>>>>> cf7fb0d9
+semver = "1.0"
 serde = { version = "1.0", features = ["derive"] }
 serde_json = "1.0"
 serde_with = "3.4"
-home = "0.5"
-semver = "1.0"
 serial_test = "2.0"
 thiserror = "1.0"
 url = "2.4"