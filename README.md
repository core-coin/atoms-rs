--- conflicted
+++ resolved
@@ -5,23 +5,13 @@
 - [ ] consensus
 - [ ] eips
 - [x] genesis - in work (Misha)
-<<<<<<< HEAD
-- [ ] json-rpc - in work (Misha)
-- [ ] network - in work (Misha)
-- [ ] node-bindings
-- [ ] provider
-- [ ] pubsub
-- [ ] rpc-client
-- [ ] rpc-types
-=======
 - [x] json-rpc - in work (Misha)
 - [x] network - in work (Misha)
 - [x] node-bindings - in work (Misha)
 - [x] provider - in work (Misha)
 - [ ] pubsub - in work (Misha)
 - [x] rpc-client - in work (Misha)
-- [ ] rpc-types - in work (Misha)
->>>>>>> 8ca6bcd7
+- [x] rpc-types - in work (Misha)
 - [ ] rpc-types-anvil
 - [ ] rpc-types-engine
 - [ ] rpc-types-trace
