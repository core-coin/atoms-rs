--- conflicted
+++ resolved
@@ -8,17 +8,10 @@
 - [x] json-rpc - in work (Misha)
 - [x] network - in work (Misha)
 - [x] node-bindings - in work (Misha)
-<<<<<<< HEAD
 - [x] provider - in work (Misha)
-- [ ] pubsub - in work (Misha)
-- [ ] rpc-client
-- [ ] rpc-types
-=======
-- [ ] provider - in work (Misha)
 - [ ] pubsub - in work (Misha)
 - [x] rpc-client - in work (Misha)
 - [ ] rpc-types - in work (Misha)
->>>>>>> ed85055d
 - [ ] rpc-types-anvil
 - [ ] rpc-types-engine
 - [ ] rpc-types-trace
