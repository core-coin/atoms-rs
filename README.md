# Alloy

Crates used in Core or that are used by other crates

- [ ] consensus
- [ ] eips
- [x] genesis - in work (Misha)
- [x] json-rpc - in work (Misha)
- [x] network - in work (Misha)
- [x] node-bindings - in work (Misha)
- [ ] provider - in work (Misha)
<<<<<<< HEAD
- [ ] pubsub - in work (Misha)
- [ ] rpc-client - in work (Misha)
- [ ] rpc-types
=======
- [ ] pubsub
- [ ] rpc-client
- [ ] rpc-types - in work (Misha)
>>>>>>> e9017685
- [ ] rpc-types-anvil
- [ ] rpc-types-engine
- [ ] rpc-types-trace
- [ ] serde
- [ ] signer
- [ ] signer-wallet
- [ ] transport
- [ ] transport-http
- [ ] transport-ipc
- [ ] transport-ws

Alloy connects applications to blockchains.

Alloy is a rewrite of [`ethers-rs`] from the ground up, with exciting new
features, high performance, and excellent [docs](https://alloy-rs.github.io/alloy/).

[`ethers-rs`] will continue to be maintained until we have achieved
feature-parity in Alloy. No action is currently needed from devs.

[![Telegram chat][telegram-badge]][telegram-url]

[`ethers-rs`]: https://github.com/gakonst/ethers-rs
[telegram-badge]: https://img.shields.io/endpoint?color=neon&style=for-the-badge&url=https%3A%2F%2Ftg.sumanjay.workers.dev%2Fethers_rs
[telegram-url]: https://t.me/ethers_rs

## Installation

Currently, Alloy is not hosted on [crates.io](https://crates.io), the Rust package registry.

To incorporate Alloy into your project, you will need to specify the GitHub repository as the source. This can be achieved by executing the following command in your terminal:

```sh
cargo add alloy --git https://github.com/alloy-rs/alloy
```

After incorporating Alloy, you may wish to utilize specific features of the crate. These features can be enabled through modifications in your project's `Cargo.toml` file. A comprehensive list of available features can be found at [this GitHub link](https://github.com/alloy-rs/alloy/blob/35cbf35164f31d2de1b84b2a8a9986e5b9b1560f/crates/alloy/Cargo.toml#L89). 

## Overview

This repository contains the following crates:

- [`alloy`]: Meta-crate for the entire project, including [`alloy-core`]
- [`alloy-consensus`] - Ethereum consensus interface
- [`alloy-contract`] - Interact with on-chain contracts
- [`alloy-eips`] - Ethereum Improvement Proposal (EIP) implementations
- [`alloy-genesis`] - Ethereum genesis file definitions
- [`alloy-json-rpc`] - Core data types for JSON-RPC 2.0 clients
- [`alloy-network`] - Network abstraction for RPC types
- [`alloy-node-bindings`] - Ethereum execution-layer client bindings
- [`alloy-provider`] - Interface with an Ethereum blockchain
- [`alloy-pubsub`] - Ethereum JSON-RPC [publish-subscribe] tower service and type definitions
- [`alloy-rpc-client`] - Low-level Ethereum JSON-RPC client implementation
- [`alloy-rpc-types`] - Ethereum JSON-RPC types
  - [`alloy-rpc-types-engine`] - Ethereum execution-consensus layer (engine) API RPC types
  - [`alloy-rpc-types-trace`] - Ethereum RPC trace types
- [`alloy-signer`] - Ethereum signer abstraction
  - [`alloy-signer-aws`] - [AWS KMS] signer implementation
  - [`alloy-signer-gcp`] - [GCP KMS] signer implementation
  - [`alloy-signer-ledger`] - [Ledger] signer implementation
  - [`alloy-signer-trezor`] - [Trezor] signer implementation
  - [`alloy-signer-wallet`] - Local wallet (Keystore/Mnemonic/Yubihsm) signer implementation
- [`alloy-transport`] - Low-level Ethereum JSON-RPC transport abstraction
  - [`alloy-transport-http`] - HTTP transport implementation
  - [`alloy-transport-ipc`] - IPC transport implementation
  - [`alloy-transport-ws`] - WS transport implementation

[`alloy`]: https://github.com/alloy-rs/alloy/tree/main/crates/alloy
[`alloy-consensus`]: https://github.com/alloy-rs/alloy/tree/main/crates/consensus
[`alloy-contract`]: https://github.com/alloy-rs/alloy/tree/main/crates/contract
[`alloy-eips`]: https://github.com/alloy-rs/alloy/tree/main/crates/eips
[`alloy-genesis`]: https://github.com/alloy-rs/alloy/tree/main/crates/genesis
[`alloy-json-rpc`]: https://github.com/alloy-rs/alloy/tree/main/crates/json-rpc
[`alloy-network`]: https://github.com/alloy-rs/alloy/tree/main/crates/network
[`alloy-node-bindings`]: https://github.com/alloy-rs/alloy/tree/main/crates/node-bindings
[`alloy-provider`]: https://github.com/alloy-rs/alloy/tree/main/crates/provider
[`alloy-pubsub`]: https://github.com/alloy-rs/alloy/tree/main/crates/pubsub
[`alloy-rpc-client`]: https://github.com/alloy-rs/alloy/tree/main/crates/rpc-client
[`alloy-rpc-types-engine`]: https://github.com/alloy-rs/alloy/tree/main/crates/rpc-types-engine
[`alloy-rpc-types-trace`]: https://github.com/alloy-rs/alloy/tree/main/crates/rpc-types-trace
[`alloy-rpc-types`]: https://github.com/alloy-rs/alloy/tree/main/crates/rpc-types
[`alloy-signer`]: https://github.com/alloy-rs/alloy/tree/main/crates/signer
[`alloy-signer-aws`]: https://github.com/alloy-rs/alloy/tree/main/crates/signer-aws
[`alloy-signer-gcp`]: https://github.com/alloy-rs/alloy/tree/main/crates/signer-gcp
[`alloy-signer-ledger`]: https://github.com/alloy-rs/alloy/tree/main/crates/signer-ledger
[`alloy-signer-trezor`]: https://github.com/alloy-rs/alloy/tree/main/crates/signer-trezor
[`alloy-signer-wallet`]: https://github.com/alloy-rs/alloy/tree/main/crates/signer-wallet
[`alloy-transport`]: https://github.com/alloy-rs/alloy/tree/main/crates/transport
[`alloy-transport-http`]: https://github.com/alloy-rs/alloy/tree/main/crates/transport-http
[`alloy-transport-ipc`]: https://github.com/alloy-rs/alloy/tree/main/crates/transport-ipc
[`alloy-transport-ws`]: https://github.com/alloy-rs/alloy/tree/main/crates/transport-ws
[`alloy-core`]: https://docs.rs/alloy-core
[publish-subscribe]: https://en.wikipedia.org/wiki/Publish%E2%80%93subscribe_pattern
[AWS KMS]: https://aws.amazon.com/kms
[GCP KMS]: https://cloud.google.com/kms
[Ledger]: https://www.ledger.com
[Trezor]: https://trezor.io

## Supported Rust Versions

<!--
When updating this, also update:
- .clippy.toml
- Cargo.toml
- .github/workflows/ci.yml
-->

Alloy will keep a rolling MSRV (minimum supported rust version) policy of **at
least** 6 months. When increasing the MSRV, the new Rust version must have been
released at least six months ago. The current MSRV is 1.76.

Note that the MSRV is not increased automatically, and only as part of a minor
release.

## Contributing

Thanks for your help improving the project! We are so happy to have you! We have
[a contributing guide](./CONTRIBUTING.md) to help you get involved in the
Alloy project.

Pull requests will not be merged unless CI passes, so please ensure that your
contribution follows the linting rules and passes clippy.

## Note on `no_std`

Because these crates are primarily network-focused, we do not intend to support
`no_std` for most of them at this time.

The following crates support `no_std`:

- alloy-eips
- alloy-genesis
- alloy-serde
- alloy-consensus

If you would like to add `no_std` support to a crate, please make sure to update
`scripts/check_no_std.sh` as well.

## Credits

None of these crates would have been possible without the great work done in:

- [`ethers.js`](https://github.com/ethers-io/ethers.js/)
- [`rust-web3`](https://github.com/tomusdrw/rust-web3/)
- [`ruint`](https://github.com/recmo/uint)
- [`ethabi`](https://github.com/rust-ethereum/ethabi)
- [`ethcontract-rs`](https://github.com/gnosis/ethcontract-rs/)
- [`guac_rs`](https://github.com/althea-net/guac_rs/)

#### License

<sup>
Licensed under either of <a href="LICENSE-APACHE">Apache License, Version
2.0</a> or <a href="LICENSE-MIT">MIT license</a> at your option.
</sup>

<br>

<sub>
Unless you explicitly state otherwise, any contribution intentionally submitted
for inclusion in these crates by you, as defined in the Apache-2.0 license,
shall be dual licensed as above, without any additional terms or conditions.
</sub><|MERGE_RESOLUTION|>--- conflicted
+++ resolved
@@ -9,15 +9,9 @@
 - [x] network - in work (Misha)
 - [x] node-bindings - in work (Misha)
 - [ ] provider - in work (Misha)
-<<<<<<< HEAD
 - [ ] pubsub - in work (Misha)
-- [ ] rpc-client - in work (Misha)
-- [ ] rpc-types
-=======
-- [ ] pubsub
-- [ ] rpc-client
+- [x] rpc-client - in work (Misha)
 - [ ] rpc-types - in work (Misha)
->>>>>>> e9017685
 - [ ] rpc-types-anvil
 - [ ] rpc-types-engine
 - [ ] rpc-types-trace
