--- conflicted
+++ resolved
@@ -7,13 +7,8 @@
 - [x] genesis - in work (Misha)
 - [x] json-rpc - in work (Misha)
 - [ ] network - in work (Misha)
-<<<<<<< HEAD
-- [ ] node-bindings - in work (Misha)
-- [ ] provider
-=======
 - [x] node-bindings - in work (Misha)
-- [ ] provider - in work
->>>>>>> 52a25fc9
+- [ ] provider - in work (Misha)
 - [ ] pubsub
 - [ ] rpc-client
 - [ ] rpc-types
