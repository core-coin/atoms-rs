[advisories]
vulnerability = "deny"
unmaintained = "warn"
unsound = "warn"
yanked = "warn"
notice = "warn"

[bans]
multiple-versions = "warn"
wildcards = "deny"
highlight = "all"

[licenses]
unlicensed = "deny"
confidence-threshold = 0.9
# copyleft = "deny"

allow = [
    "MIT",
    "MIT-0",
    "Apache-2.0",
    "Apache-2.0 WITH LLVM-exception",
    "BSD-2-Clause",
    "BSD-3-Clause",
    "ISC",
    "Unicode-DFS-2016",
    "Unlicense",
    "MPL-2.0",
    # https://github.com/briansmith/ring/issues/902
    "LicenseRef-ring",
    # https://github.com/briansmith/webpki/issues/148
    "LicenseRef-webpki",
]

exceptions = [
    # CC0 is a permissive license but somewhat unclear status for source code
    # so we prefer to not have dependencies using it
    # https://tldrlegal.com/license/creative-commons-cc0-1.0-universal
    { allow = ["CC0-1.0"], name = "tiny-keccak" },
<<<<<<< HEAD
    { allow = ["CC0-1.0"], name = "trezor-client" },
=======
    { allow = ["CC0-1.0"], name = "to_method" }
>>>>>>> 35a042f9
]

[[licenses.clarify]]
name = "ring"
expression = "LicenseRef-ring"
license-files = [{ path = "LICENSE", hash = 0xbd0eed23 }]

[[licenses.clarify]]
name = "webpki"
expression = "LicenseRef-webpki"
license-files = [{ path = "LICENSE", hash = 0x001c7e6c }]

[sources]
unknown-registry = "deny"
unknown-git = "deny"<|MERGE_RESOLUTION|>--- conflicted
+++ resolved
@@ -37,11 +37,8 @@
     # so we prefer to not have dependencies using it
     # https://tldrlegal.com/license/creative-commons-cc0-1.0-universal
     { allow = ["CC0-1.0"], name = "tiny-keccak" },
-<<<<<<< HEAD
+    { allow = ["CC0-1.0"], name = "to_method" },
     { allow = ["CC0-1.0"], name = "trezor-client" },
-=======
-    { allow = ["CC0-1.0"], name = "to_method" }
->>>>>>> 35a042f9
 ]
 
 [[licenses.clarify]]
